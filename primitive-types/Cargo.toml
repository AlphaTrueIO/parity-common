[package]
name = "primitive-types"
<<<<<<< HEAD
version = "0.1.7"
=======
version = "0.2.1"
>>>>>>> de3329a1
authors = ["Parity Technologies <admin@parity.io>"]
license = "Apache-2.0/MIT"
homepage = "https://github.com/paritytech/parity-common"
description = "Primitive types shared by Ethereum and Substrate"

[dependencies]
fixed-hash = { version = "0.3", path = "../fixed-hash", default-features = false }
uint = { version = "0.6", path = "../uint", default-features = false }
impl-serde = { version = "0.1", path = "impls/serde", default-features = false, optional = true }
impl-codec = { version = "0.2", path = "impls/codec", default-features = false, optional = true }
impl-rlp = { version = "0.1", path = "impls/rlp", default-features = false, optional = true }

[features]
default = ["std"]
std = ["uint/std", "fixed-hash/std", "impl-codec/std"]
heapsize = ["uint/heapsize", "fixed-hash/heapsize"]
byteorder = ["fixed-hash/byteorder"]
libc = ["fixed-hash/libc"]
rustc-hex = ["fixed-hash/rustc-hex"]
serde = ["std", "impl-serde"]
codec = ["impl-codec"]
rlp = ["std", "impl-rlp"]<|MERGE_RESOLUTION|>--- conflicted
+++ resolved
@@ -1,10 +1,6 @@
 [package]
 name = "primitive-types"
-<<<<<<< HEAD
-version = "0.1.7"
-=======
-version = "0.2.1"
->>>>>>> de3329a1
+version = "0.2.2"
 authors = ["Parity Technologies <admin@parity.io>"]
 license = "Apache-2.0/MIT"
 homepage = "https://github.com/paritytech/parity-common"
