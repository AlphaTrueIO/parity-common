[package]
name = "kvdb-rocksdb"
version = "0.7.0"
authors = ["Parity Technologies <admin@parity.io>"]
repository = "https://github.com/paritytech/parity-common"
description = "kvdb implementation backed by RocksDB"
license = "MIT OR Apache-2.0"
edition = "2018"

[[bench]]
name = "bench_read_perf"
harness = false

[dependencies]
smallvec = "1.0.0"
fs-swap = "0.2.4"
<<<<<<< HEAD
interleaved-ordered = "0.1.1"
kvdb = { version = "0.4" }
=======
kvdb = { path = "../kvdb", version = "0.5" }
>>>>>>> a52fbeb0
log = "0.4.8"
num_cpus = "1.10.1"
parking_lot = "0.10.0"
regex = "1.3.1"
#rocksdb = { version = "0.13", features = ["snappy"], default-features = false }
rocksdb = { git = "https://github.com/rust-rocksdb/rust-rocksdb", default-features = false, features = ["zstd"] }
owning_ref = "0.4.0"
<<<<<<< HEAD
parity-util-mem = { version = "0.5", default-features = false, features = ["std", "smallvec"] }
=======
parity-util-mem = { path = "../parity-util-mem", version = "0.6", default-features = false, features = ["std", "smallvec"] }
>>>>>>> a52fbeb0

[dev-dependencies]
alloc_counter = "0.0.4"
criterion = "0.3"
ethereum-types = { path = "../ethereum-types" }
kvdb-shared-tests = { path = "../kvdb-shared-tests", version = "0.3" }
rand = "0.7.2"
tempdir = "0.3.7"
keccak-hash = { path = "../keccak-hash" }
sysinfo = "0.11.7"
ctrlc = "3.1.4"
time = "0.1"<|MERGE_RESOLUTION|>--- conflicted
+++ resolved
@@ -14,12 +14,7 @@
 [dependencies]
 smallvec = "1.0.0"
 fs-swap = "0.2.4"
-<<<<<<< HEAD
-interleaved-ordered = "0.1.1"
-kvdb = { version = "0.4" }
-=======
 kvdb = { path = "../kvdb", version = "0.5" }
->>>>>>> a52fbeb0
 log = "0.4.8"
 num_cpus = "1.10.1"
 parking_lot = "0.10.0"
@@ -27,11 +22,7 @@
 #rocksdb = { version = "0.13", features = ["snappy"], default-features = false }
 rocksdb = { git = "https://github.com/rust-rocksdb/rust-rocksdb", default-features = false, features = ["zstd"] }
 owning_ref = "0.4.0"
-<<<<<<< HEAD
-parity-util-mem = { version = "0.5", default-features = false, features = ["std", "smallvec"] }
-=======
 parity-util-mem = { path = "../parity-util-mem", version = "0.6", default-features = false, features = ["std", "smallvec"] }
->>>>>>> a52fbeb0
 
 [dev-dependencies]
 alloc_counter = "0.0.4"
