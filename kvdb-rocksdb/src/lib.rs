// Copyright 2020 Parity Technologies
//
// Licensed under the Apache License, Version 2.0 <LICENSE-APACHE or
// http://www.apache.org/licenses/LICENSE-2.0> or the MIT license
// <LICENSE-MIT or http://opensource.org/licenses/MIT>, at your
// option. This file may not be copied, modified, or distributed
// except according to those terms.

mod iter;
mod stats;

use std::{cmp, collections::HashMap, convert::identity, error, fs, io, mem, path::Path, result};

use parity_util_mem::MallocSizeOf;
use parking_lot::RwLock;
use rocksdb::{
	BlockBasedOptions, ColumnFamily, ColumnFamilyDescriptor, Error, Options, ReadOptions, WriteBatch, WriteOptions, DB,
	DBCompressionType,
};

use crate::iter::KeyValuePair;
use fs_swap::{swap, swap_nonatomic};
use kvdb::{DBOp, DBTransaction, DBValue, KeyValueDB};
use log::{debug, warn};

#[cfg(target_os = "linux")]
use regex::Regex;
#[cfg(target_os = "linux")]
use std::fs::File;
#[cfg(target_os = "linux")]
use std::path::PathBuf;
#[cfg(target_os = "linux")]
use std::process::Command;

fn other_io_err<E>(e: E) -> io::Error
where
	E: Into<Box<dyn error::Error + Send + Sync>>,
{
	io::Error::new(io::ErrorKind::Other, e)
}

// Used for memory budget.
type MiB = usize;

const KB: usize = 1_024;
const MB: usize = 1_024 * KB;

/// The default column memory budget in MiB.
pub const DB_DEFAULT_COLUMN_MEMORY_BUDGET_MB: MiB = 128;

/// The default memory budget in MiB.
pub const DB_DEFAULT_MEMORY_BUDGET_MB: MiB = 512;

/// Compaction profile for the database settings
/// Note, that changing these parameters may trigger
/// the compaction process of RocksDB on startup.
/// https://github.com/facebook/rocksdb/wiki/Leveled-Compaction#level_compaction_dynamic_level_bytes-is-true
#[derive(Clone, Copy, PartialEq, Debug)]
pub struct CompactionProfile {
	/// L0-L1 target file size
	/// The minimum size should be calculated in accordance with the
	/// number of levels and the expected size of the database.
	pub initial_file_size: u64,
	/// block size
	pub block_size: usize,
}

impl Default for CompactionProfile {
	/// Default profile suitable for most storage
	fn default() -> CompactionProfile {
		CompactionProfile::ssd()
	}
}

/// Given output of df command return Linux rotational flag file path.
#[cfg(target_os = "linux")]
pub fn rotational_from_df_output(df_out: Vec<u8>) -> Option<PathBuf> {
	use std::str;
	str::from_utf8(df_out.as_slice())
		.ok()
		// Get the drive name.
		.and_then(|df_str| {
			Regex::new(r"/dev/(sd[:alpha:]{1,2})")
				.ok()
				.and_then(|re| re.captures(df_str))
				.and_then(|captures| captures.get(1))
		})
		// Generate path e.g. /sys/block/sda/queue/rotational
		.map(|drive_path| {
			let mut p = PathBuf::from("/sys/block");
			p.push(drive_path.as_str());
			p.push("queue/rotational");
			p
		})
}

impl CompactionProfile {
	/// Attempt to determine the best profile automatically, only Linux for now.
	#[cfg(target_os = "linux")]
	pub fn auto(db_path: &Path) -> CompactionProfile {
		use std::io::Read;
		let hdd_check_file = db_path
			.to_str()
			.and_then(|path_str| Command::new("df").arg(path_str).output().ok())
			.and_then(|df_res| if df_res.status.success() { Some(df_res.stdout) } else { None })
			.and_then(rotational_from_df_output);
		// Read out the file and match compaction profile.
		if let Some(hdd_check) = hdd_check_file {
			if let Ok(mut file) = File::open(hdd_check.as_path()) {
				let mut buffer = [0; 1];
				if file.read_exact(&mut buffer).is_ok() {
					// 0 means not rotational.
					if buffer == [48] {
						return Self::ssd();
					}
					// 1 means rotational.
					if buffer == [49] {
						return Self::hdd();
					}
				}
			}
		}
		// Fallback if drive type was not determined.
		Self::default()
	}

	/// Just default for other platforms.
	#[cfg(not(target_os = "linux"))]
	pub fn auto(_db_path: &Path) -> CompactionProfile {
		Self::default()
	}

	/// Default profile suitable for SSD storage
	pub fn ssd() -> CompactionProfile {
		CompactionProfile { initial_file_size: 64 * MB as u64, block_size: 16 * KB }
	}

	/// Slow HDD compaction profile
	pub fn hdd() -> CompactionProfile {
		CompactionProfile { initial_file_size: 256 * MB as u64, block_size: 64 * KB }
	}
}

/// Database configuration
#[derive(Clone)]
pub struct DatabaseConfig {
	/// Max number of open files.
	pub max_open_files: i32,
	/// Memory budget (in MiB) used for setting block cache size and
	/// write buffer size for each column including the default one.
	/// If the memory budget of a column is not specified,
	/// `DB_DEFAULT_COLUMN_MEMORY_BUDGET_MB` is used for that column.
	pub memory_budget: HashMap<u32, MiB>,
	/// Compaction profile.
	pub compaction: CompactionProfile,
	/// Set number of columns.
	///
	/// # Safety
	///
	/// The number of columns must not be zero.
	pub columns: u32,
	/// Specify the maximum number of info/debug log files to be kept.
	pub keep_log_file_num: i32,
	/// Enable native RocksDB statistics.
	/// Disabled by default.
	///
	/// It can have a negative performance impact up to 10% according to
	/// https://github.com/facebook/rocksdb/wiki/Statistics.
	pub enable_statistics: bool,
}

impl DatabaseConfig {
	/// Create new `DatabaseConfig` with default parameters and specified set of columns.
	/// Note that cache sizes must be explicitly set.
	///
	/// # Safety
	///
	/// The number of `columns` must not be zero.
	pub fn with_columns(columns: u32) -> Self {
		assert!(columns > 0, "the number of columns must not be zero");

		Self { columns, ..Default::default() }
	}

	/// Returns the total memory budget in bytes.
	pub fn memory_budget(&self) -> MiB {
		(0..self.columns).map(|i| self.memory_budget.get(&i).unwrap_or(&DB_DEFAULT_COLUMN_MEMORY_BUDGET_MB) * MB).sum()
	}

	/// Returns the memory budget of the specified column in bytes.
	fn memory_budget_for_col(&self, col: u32) -> MiB {
		self.memory_budget.get(&col).unwrap_or(&DB_DEFAULT_COLUMN_MEMORY_BUDGET_MB) * MB
	}

	// Get column family configuration with the given block based options.
	fn column_config(&self, block_opts: &BlockBasedOptions, col: u32) -> Options {
		let column_mem_budget = self.memory_budget_for_col(col);
		let mut opts = Options::default();

		opts.set_level_compaction_dynamic_level_bytes(true);
		opts.set_block_based_table_factory(block_opts);
		opts.optimize_level_style_compaction(column_mem_budget);
		opts.set_target_file_size_base(self.compaction.initial_file_size);
		opts.set_compression_per_level(&[
			DBCompressionType::None,
			DBCompressionType::None,
			DBCompressionType::Zstd,
			DBCompressionType::Zstd,
			DBCompressionType::Zstd,
			DBCompressionType::Zstd,
			DBCompressionType::Zstd,
			DBCompressionType::Zstd,
		]);

		opts
	}
}

impl Default for DatabaseConfig {
	fn default() -> DatabaseConfig {
		DatabaseConfig {
			max_open_files: 512,
			memory_budget: HashMap::new(),
			compaction: CompactionProfile::default(),
			columns: 1,
			keep_log_file_num: 1,
			enable_statistics: false,
		}
	}
}

struct DBAndColumns {
	db: DB,
	column_names: Vec<String>,
}

impl MallocSizeOf for DBAndColumns {
	fn size_of(&self, ops: &mut parity_util_mem::MallocSizeOfOps) -> usize {
		let mut total = self.column_names.size_of(ops)
			// we have at least one column always, so we can call property on it
			+ self.db
				.property_int_value_cf(self.cf(0), "rocksdb.block-cache-usage")
				.unwrap_or(Some(0))
				.map(|x| x as usize)
				.unwrap_or(0);

		for v in 0..self.column_names.len() {
			total += self.static_property_or_warn(v, "rocksdb.estimate-table-readers-mem");
			total += self.static_property_or_warn(v, "rocksdb.cur-size-all-mem-tables");
		}

		total
	}
}

impl DBAndColumns {
	fn cf(&self, i: usize) -> &ColumnFamily {
		self.db.cf_handle(&self.column_names[i]).expect("the specified column name is correct; qed")
	}

	fn static_property_or_warn(&self, col: usize, prop: &str) -> usize {
		match self.db.property_int_value_cf(self.cf(col), prop) {
			Ok(Some(v)) => v as usize,
			_ => {
				warn!("Cannot read expected static property of RocksDb database: {}", prop);
				0
			}
		}
	}
}

/// Key-Value database.
#[derive(MallocSizeOf)]
pub struct Database {
	db: RwLock<Option<DBAndColumns>>,
	#[ignore_malloc_size_of = "insignificant"]
	config: DatabaseConfig,
	path: String,
	#[ignore_malloc_size_of = "insignificant"]
	opts: Options,
	#[ignore_malloc_size_of = "insignificant"]
	write_opts: WriteOptions,
	#[ignore_malloc_size_of = "insignificant"]
	read_opts: ReadOptions,
	#[ignore_malloc_size_of = "insignificant"]
	block_opts: BlockBasedOptions,
	#[ignore_malloc_size_of = "insignificant"]
	stats: stats::RunningDbStats,
}

#[inline]
fn check_for_corruption<T, P: AsRef<Path>>(path: P, res: result::Result<T, Error>) -> io::Result<T> {
	if let Err(ref s) = res {
		if is_corrupted(s) {
			warn!("DB corrupted: {}. Repair will be triggered on next restart", s);
			let _ = fs::File::create(path.as_ref().join(Database::CORRUPTION_FILE_NAME));
		}
	}

	res.map_err(other_io_err)
}

fn is_corrupted(err: &Error) -> bool {
	err.as_ref().starts_with("Corruption:")
		|| err.as_ref().starts_with("Invalid argument: You have to open all column families")
}

/// Generate the options for RocksDB, based on the given `DatabaseConfig`.
fn generate_options(config: &DatabaseConfig) -> Options {
	let mut opts = Options::default();

	opts.set_report_bg_io_stats(true);
	if config.enable_statistics {
		opts.enable_statistics();
	}
	opts.set_compression_type(DBCompressionType::Zstd);
	opts.set_use_fsync(false);
	opts.create_if_missing(true);
	opts.set_max_open_files(config.max_open_files);
	opts.set_bytes_per_sync(1 * MB as u64);
	opts.set_keep_log_file_num(1);
	opts.increase_parallelism(cmp::max(1, num_cpus::get() as i32 / 2));

	opts
}

/// Generate the block based options for RocksDB, based on the given `DatabaseConfig`.
fn generate_block_based_options(config: &DatabaseConfig) -> BlockBasedOptions {
	let mut block_opts = BlockBasedOptions::default();
	block_opts.set_format_version(5);
	block_opts.set_index_block_restart_interval(16);
	block_opts.set_block_size(config.compaction.block_size);
	// Set cache size as recommended by
	// https://github.com/facebook/rocksdb/wiki/Setup-Options-and-Basic-Tuning#block-cache-size
	let cache_size = config.memory_budget() / 3;
	if cache_size == 0 {
		block_opts.disable_cache()
	} else {
		block_opts.set_lru_cache(cache_size);
		// "index and filter blocks will be stored in block cache, together with all other data blocks."
		// See: https://github.com/facebook/rocksdb/wiki/Memory-usage-in-RocksDB#indexes-and-filter-blocks
		block_opts.set_cache_index_and_filter_blocks(true);
		// Don't evict L0 filter/index blocks from the cache
		block_opts.set_pin_l0_filter_and_index_blocks_in_cache(true);
	}

	block_opts
}

impl Database {
	const CORRUPTION_FILE_NAME: &'static str = "CORRUPTED";

	/// Open database file. Creates if it does not exist.
	///
	/// # Safety
	///
	/// The number of `config.columns` must not be zero.
	pub fn open(config: &DatabaseConfig, path: &str) -> io::Result<Database> {
		assert!(config.columns > 0, "the number of columns must not be zero");

		let opts = generate_options(config);
		let block_opts = generate_block_based_options(config);

		// attempt database repair if it has been previously marked as corrupted
		let db_corrupted = Path::new(path).join(Database::CORRUPTION_FILE_NAME);
		if db_corrupted.exists() {
			warn!("DB has been previously marked as corrupted, attempting repair");
			DB::repair(&opts, path).map_err(other_io_err)?;
			fs::remove_file(db_corrupted)?;
		}

		let column_names: Vec<_> = (0..config.columns).map(|c| format!("col{}", c)).collect();

		let write_opts = WriteOptions::default();
		let mut read_opts = ReadOptions::default();
		read_opts.set_verify_checksums(false);

		let cf_descriptors: Vec<_> = (0..config.columns)
			.map(|i| ColumnFamilyDescriptor::new(&column_names[i as usize], config.column_config(&block_opts, i)))
			.collect();

		let db = match DB::open_cf_descriptors(&opts, path, cf_descriptors) {
			Err(_) => {
				// retry and create CFs
				match DB::open_cf(&opts, path, &[] as &[&str]) {
					Ok(mut db) => {
						for (i, name) in column_names.iter().enumerate() {
							let _ = db
								.create_cf(name, &config.column_config(&block_opts, i as u32))
								.map_err(other_io_err)?;
						}
						Ok(db)
					}
					err => err,
				}
			}
			ok => ok,
		};

		let db = match db {
			Ok(db) => db,
			Err(ref s) if is_corrupted(s) => {
				warn!("DB corrupted: {}, attempting repair", s);
				DB::repair(&opts, path).map_err(other_io_err)?;

				let cf_descriptors: Vec<_> = (0..config.columns)
					.map(|i| {
						ColumnFamilyDescriptor::new(&column_names[i as usize], config.column_config(&block_opts, i))
					})
					.collect();

				DB::open_cf_descriptors(&opts, path, cf_descriptors).map_err(other_io_err)?
			}
			Err(s) => return Err(other_io_err(s)),
		};
		Ok(Database {
			db: RwLock::new(Some(DBAndColumns { db, column_names })),
			config: config.clone(),
			path: path.to_owned(),
			opts,
			read_opts,
			write_opts,
			block_opts,
			stats: stats::RunningDbStats::new(),
		})
	}

	/// Helper to create new transaction for this database.
	pub fn transaction(&self) -> DBTransaction {
		DBTransaction::new()
	}

	/// Commit transaction to database.
<<<<<<< HEAD
	pub fn write_buffered(&self, tr: DBTransaction) {
		let mut overlay = self.overlay.write();
		let ops = tr.ops;
		for op in ops {
			match op {
				DBOp::Insert { col, key, value } => overlay[col as usize].insert(key, KeyState::Insert(value)),
				DBOp::Delete { col, key } => overlay[col as usize].insert(key, KeyState::Delete),
			};
		}
	}

	/// Commit buffered changes to database. Must be called under `flush_lock`
	fn write_flushing_with_lock(&self, _lock: &mut MutexGuard<'_, bool>) -> io::Result<()> {
		match *self.db.read() {
			Some(ref cfs) => {
				let mut batch = WriteBatch::default();
				let mut ops: usize = 0;
				let mut bytes: usize = 0;
				mem::swap(&mut *self.overlay.write(), &mut *self.flushing.write());
				{
					for (c, column) in self.flushing.read().iter().enumerate() {
						ops += column.len();
						for (key, state) in column.iter() {
							let cf = cfs.cf(c);
							match *state {
								KeyState::Delete => {
									bytes += key.len();
									batch.delete_cf(cf, key);
								}
								KeyState::Insert(ref value) => {
									bytes += key.len() + value.len();
									batch.put_cf(cf, key, value);
								}
							};
						}
					}
				}

				check_for_corruption(&self.path, cfs.db.write_opt(batch, &self.write_opts))?;
				self.stats.tally_transactions(1);
				self.stats.tally_writes(ops as u64);
				self.stats.tally_bytes_written(bytes as u64);

				for column in self.flushing.write().iter_mut() {
					column.clear();
					column.shrink_to_fit();
				}
				Ok(())
			}
			None => Err(other_io_err("Database is closed")),
		}
	}

	/// Commit buffered changes to database.
	pub fn flush(&self) -> io::Result<()> {
		let mut lock = self.flushing_lock.lock();
		// If RocksDB batch allocation fails the thread gets terminated and the lock is released.
		// The value inside the lock is used to detect that.
		if *lock {
			// This can only happen if another flushing thread is terminated unexpectedly.
			return Err(other_io_err("Database write failure. Running low on memory perhaps?"));
		}
		*lock = true;
		let result = self.write_flushing_with_lock(&mut lock);
		*lock = false;
		result
	}

	/// Commit transaction to database.
=======
>>>>>>> a52fbeb0
	pub fn write(&self, tr: DBTransaction) -> io::Result<()> {
		match *self.db.read() {
			Some(ref cfs) => {
				let mut batch = WriteBatch::default();
				let ops = tr.ops;

				self.stats.tally_writes(ops.len() as u64);
				self.stats.tally_transactions(1);

				let mut stats_total_bytes = 0;

				for op in ops {
					let cf = cfs.cf(op.col() as usize);

					match op {
						DBOp::Insert { col: _, key, value } => {
							stats_total_bytes += key.len() + value.len();
							batch.put_cf(cf, &key, &value);
						}
						DBOp::Delete { col: _, key } => {
							// We count deletes as writes.
							stats_total_bytes += key.len();
							batch.delete_cf(cf, &key);
						}
						DBOp::DeletePrefix { col: _, prefix } => {
							if !prefix.is_empty() {
								let end_range = kvdb::end_prefix(&prefix[..]);
								batch.delete_range_cf(cf, &prefix[..], &end_range[..]).map_err(other_io_err)?;
							} else {
								// Deletes all values in the column.
								let end_range = &[u8::max_value()];
								batch.delete_range_cf(cf, &[][..], &end_range[..]).map_err(other_io_err)?;
								batch.delete_cf(cf, &end_range[..]).map_err(other_io_err)?;
							}
						}
					};
				}
				self.stats.tally_bytes_written(stats_total_bytes as u64);

				check_for_corruption(&self.path, cfs.db.write_opt(batch, &self.write_opts))
			}
			None => Err(other_io_err("Database is closed")),
		}
	}

	/// Get value by key.
	pub fn get(&self, col: u32, key: &[u8]) -> io::Result<Option<DBValue>> {
		match *self.db.read() {
			Some(ref cfs) => {
				if cfs.column_names.get(col as usize).is_none() {
					return Err(other_io_err("column index is out of bounds"));
				}
				self.stats.tally_reads(1);
				let value = cfs
					.db
					.get_pinned_cf_opt(cfs.cf(col as usize), key, &self.read_opts)
					.map(|r| r.map(|v| v.to_vec()))
					.map_err(other_io_err);

				match value {
					Ok(Some(ref v)) => self.stats.tally_bytes_read((key.len() + v.len()) as u64),
					Ok(None) => self.stats.tally_bytes_read(key.len() as u64),
					_ => {}
				};

				value
			}
			None => Ok(None),
		}
	}

	/// Get value by partial key. Prefix size should match configured prefix size.
	pub fn get_by_prefix(&self, col: u32, prefix: &[u8]) -> Option<Box<[u8]>> {
		self.iter_with_prefix(col, prefix).next().map(|(_, v)| v)
	}

	/// Iterator over the data in the given database column index.
	/// Will hold a lock until the iterator is dropped
	/// preventing the database from being closed.
	pub fn iter<'a>(&'a self, col: u32) -> impl Iterator<Item = KeyValuePair> + 'a {
		let read_lock = self.db.read();
		let optional = if read_lock.is_some() {
			let guarded = iter::ReadGuardedIterator::new(read_lock, col, &self.read_opts);
			Some(guarded)
		} else {
			None
		};
		optional.into_iter().flat_map(identity)
	}

	/// Iterator over data in the `col` database column index matching the given prefix.
	/// Will hold a lock until the iterator is dropped
	/// preventing the database from being closed.
	fn iter_with_prefix<'a>(&'a self, col: u32, prefix: &'a [u8]) -> impl Iterator<Item = iter::KeyValuePair> + 'a {
		let read_lock = self.db.read();
		let optional = if read_lock.is_some() {
			let mut read_opts = ReadOptions::default();
			read_opts.set_verify_checksums(false);
			let end_prefix = kvdb::end_prefix(prefix).into_boxed_slice();
			// rocksdb doesn't work with an empty upper bound
			if !end_prefix.is_empty() {
				// SAFETY: the end_prefix lives as long as the iterator
				// See `ReadGuardedIterator` definition for more details.
				unsafe {
					read_opts.set_iterate_upper_bound(&end_prefix);
				}
			}
			let guarded = iter::ReadGuardedIterator::new_with_prefix(read_lock, col, prefix, end_prefix, &read_opts);
			Some(guarded)
		} else {
			None
		};
		optional.into_iter().flat_map(identity)
	}

	/// Close the database
	fn close(&self) {
		*self.db.write() = None;
	}

	/// Restore the database from a copy at given path.
	pub fn restore(&self, new_db: &str) -> io::Result<()> {
		self.close();

		// swap is guaranteed to be atomic
		match swap(new_db, &self.path) {
			Ok(_) => {
				// ignore errors
				let _ = fs::remove_dir_all(new_db);
			}
			Err(err) => {
				debug!("DB atomic swap failed: {}", err);
				match swap_nonatomic(new_db, &self.path) {
					Ok(_) => {
						// ignore errors
						let _ = fs::remove_dir_all(new_db);
					}
					Err(err) => {
						warn!("Failed to swap DB directories: {:?}", err);
						return Err(io::Error::new(
							io::ErrorKind::Other,
							"DB restoration failed: could not swap DB directories",
						));
					}
				}
			}
		}

		// reopen the database and steal handles into self
		let db = Self::open(&self.config, &self.path)?;
		*self.db.write() = mem::replace(&mut *db.db.write(), None);
		Ok(())
	}

	/// The number of column families in the db.
	pub fn num_columns(&self) -> u32 {
		self.db
			.read()
			.as_ref()
			.and_then(|db| if db.column_names.is_empty() { None } else { Some(db.column_names.len()) })
			.map(|n| n as u32)
			.unwrap_or(0)
	}

	/// The number of keys in a column (estimated).
	pub fn num_keys(&self, col: u32) -> io::Result<u64> {
		const ESTIMATE_NUM_KEYS: &str = "rocksdb.estimate-num-keys";
		match *self.db.read() {
			Some(ref cfs) => {
				let cf = cfs.cf(col as usize);
				match cfs.db.property_int_value_cf(cf, ESTIMATE_NUM_KEYS) {
					Ok(estimate) => Ok(estimate.unwrap_or_default()),
					Err(err_string) => Err(other_io_err(err_string)),
				}
			}
			None => Ok(0),
		}
	}

	/// Remove the last column family in the database. The deletion is definitive.
	pub fn remove_last_column(&self) -> io::Result<()> {
		match *self.db.write() {
			Some(DBAndColumns { ref mut db, ref mut column_names }) => {
				if let Some(name) = column_names.pop() {
					db.drop_cf(&name).map_err(other_io_err)?;
				}
				Ok(())
			}
			None => Ok(()),
		}
	}

	/// Add a new column family to the DB.
	pub fn add_column(&self) -> io::Result<()> {
		match *self.db.write() {
			Some(DBAndColumns { ref mut db, ref mut column_names }) => {
				let col = column_names.len() as u32;
				let name = format!("col{}", col);
				let col_config = self.config.column_config(&self.block_opts, col as u32);
				let _ = db.create_cf(&name, &col_config).map_err(other_io_err)?;
				column_names.push(name);
				Ok(())
			}
			None => Ok(()),
		}
	}

	/// Get RocksDB statistics.
	pub fn get_statistics(&self) -> HashMap<String, stats::RocksDbStatsValue> {
		if let Some(stats) = self.opts.get_statistics() {
			stats::parse_rocksdb_stats(&stats)
		} else {
			HashMap::new()
		}
	}
}

// duplicate declaration of methods here to avoid trait import in certain existing cases
// at time of addition.
impl KeyValueDB for Database {
	fn get(&self, col: u32, key: &[u8]) -> io::Result<Option<DBValue>> {
		Database::get(self, col, key)
	}

	fn get_by_prefix(&self, col: u32, prefix: &[u8]) -> Option<Box<[u8]>> {
		Database::get_by_prefix(self, col, prefix)
	}

	fn write(&self, transaction: DBTransaction) -> io::Result<()> {
		Database::write(self, transaction)
	}

	fn iter<'a>(&'a self, col: u32) -> Box<dyn Iterator<Item = KeyValuePair> + 'a> {
		let unboxed = Database::iter(self, col);
		Box::new(unboxed.into_iter())
	}

	fn iter_with_prefix<'a>(&'a self, col: u32, prefix: &'a [u8]) -> Box<dyn Iterator<Item = KeyValuePair> + 'a> {
		let unboxed = Database::iter_with_prefix(self, col, prefix);
		Box::new(unboxed.into_iter())
	}

	fn restore(&self, new_db: &str) -> io::Result<()> {
		Database::restore(self, new_db)
	}

	fn io_stats(&self, kind: kvdb::IoStatsKind) -> kvdb::IoStats {
		let rocksdb_stats = self.get_statistics();
		let cache_hit_count = rocksdb_stats.get("block.cache.hit").map(|s| s.count).unwrap_or(0u64);
		let overall_stats = self.stats.overall();
		let old_cache_hit_count = overall_stats.raw.cache_hit_count;

		self.stats.tally_cache_hit_count(cache_hit_count - old_cache_hit_count);

		let taken_stats = match kind {
			kvdb::IoStatsKind::Overall => self.stats.overall(),
			kvdb::IoStatsKind::SincePrevious => self.stats.since_previous(),
		};

		let mut stats = kvdb::IoStats::empty();

		stats.reads = taken_stats.raw.reads;
		stats.writes = taken_stats.raw.writes;
		stats.transactions = taken_stats.raw.transactions;
		stats.bytes_written = taken_stats.raw.bytes_written;
		stats.bytes_read = taken_stats.raw.bytes_read;
		stats.cache_reads = taken_stats.raw.cache_hit_count;
		stats.started = taken_stats.started;
		stats.span = taken_stats.started.elapsed();

		stats
	}
}

#[cfg(test)]
mod tests {
	use super::*;
	use kvdb_shared_tests as st;
	use std::io::{self, Read};
	use tempdir::TempDir;

	fn create(columns: u32) -> io::Result<Database> {
		let tempdir = TempDir::new("")?;
		let config = DatabaseConfig::with_columns(columns);
		Database::open(&config, tempdir.path().to_str().expect("tempdir path is valid unicode"))
	}

	#[test]
	fn get_fails_with_non_existing_column() -> io::Result<()> {
		let db = create(1)?;
		st::test_get_fails_with_non_existing_column(&db)
	}

	#[test]
	fn put_and_get() -> io::Result<()> {
		let db = create(1)?;
		st::test_put_and_get(&db)
	}

	#[test]
	fn delete_and_get() -> io::Result<()> {
		let db = create(1)?;
		st::test_delete_and_get(&db)
	}

	#[test]
	fn delete_prefix() -> io::Result<()> {
		let db = create(st::DELETE_PREFIX_NUM_COLUMNS)?;
		st::test_delete_prefix(&db)
	}

	#[test]
	fn iter() -> io::Result<()> {
		let db = create(1)?;
		st::test_iter(&db)
	}

	#[test]
	fn iter_with_prefix() -> io::Result<()> {
		let db = create(1)?;
		st::test_iter_with_prefix(&db)
	}

	#[test]
	fn complex() -> io::Result<()> {
		let db = create(1)?;
		st::test_complex(&db)
	}

	#[test]
	fn stats() -> io::Result<()> {
		let db = create(st::IO_STATS_NUM_COLUMNS)?;
		st::test_io_stats(&db)
	}

	#[test]
	fn mem_tables_size() {
		let tempdir = TempDir::new("").unwrap();

		let config = DatabaseConfig {
			max_open_files: 512,
			memory_budget: HashMap::new(),
			compaction: CompactionProfile::default(),
			columns: 11,
			keep_log_file_num: 1,
			enable_statistics: false,
		};

		let db = Database::open(&config, tempdir.path().to_str().unwrap()).unwrap();

		let mut batch = db.transaction();
		for i in 0u32..10000u32 {
			batch.put(i / 1000 + 1, &i.to_le_bytes(), &(i * 17).to_le_bytes());
		}
		db.write(batch).unwrap();

		{
			let db = db.db.read();
			db.as_ref().map(|db| {
				assert!(db.static_property_or_warn(0, "rocksdb.cur-size-all-mem-tables") > 512);
			});
		}
	}

	#[test]
	#[cfg(target_os = "linux")]
	fn df_to_rotational() {
		use std::path::PathBuf;
		// Example df output.
		let example_df = vec![
			70, 105, 108, 101, 115, 121, 115, 116, 101, 109, 32, 32, 32, 32, 32, 49, 75, 45, 98, 108, 111, 99, 107,
			115, 32, 32, 32, 32, 32, 85, 115, 101, 100, 32, 65, 118, 97, 105, 108, 97, 98, 108, 101, 32, 85, 115, 101,
			37, 32, 77, 111, 117, 110, 116, 101, 100, 32, 111, 110, 10, 47, 100, 101, 118, 47, 115, 100, 97, 49, 32,
			32, 32, 32, 32, 32, 32, 54, 49, 52, 48, 57, 51, 48, 48, 32, 51, 56, 56, 50, 50, 50, 51, 54, 32, 32, 49, 57,
			52, 52, 52, 54, 49, 54, 32, 32, 54, 55, 37, 32, 47, 10,
		];
		let expected_output = Some(PathBuf::from("/sys/block/sda/queue/rotational"));
		assert_eq!(rotational_from_df_output(example_df), expected_output);
	}

	#[test]
	#[should_panic]
	fn db_config_with_zero_columns() {
		let _cfg = DatabaseConfig::with_columns(0);
	}

	#[test]
	#[should_panic]
	fn open_db_with_zero_columns() {
		let cfg = DatabaseConfig { columns: 0, ..Default::default() };
		let _db = Database::open(&cfg, "");
	}

	#[test]
	fn add_columns() {
		let config_1 = DatabaseConfig::default();
		let config_5 = DatabaseConfig::with_columns(5);

		let tempdir = TempDir::new("").unwrap();

		// open 1, add 4.
		{
			let db = Database::open(&config_1, tempdir.path().to_str().unwrap()).unwrap();
			assert_eq!(db.num_columns(), 1);

			for i in 2..=5 {
				db.add_column().unwrap();
				assert_eq!(db.num_columns(), i);
			}
		}

		// reopen as 5.
		{
			let db = Database::open(&config_5, tempdir.path().to_str().unwrap()).unwrap();
			assert_eq!(db.num_columns(), 5);
		}
	}

	#[test]
	fn remove_columns() {
		let config_1 = DatabaseConfig::default();
		let config_5 = DatabaseConfig::with_columns(5);

		let tempdir = TempDir::new("drop_columns").unwrap();

		// open 5, remove 4.
		{
			let db = Database::open(&config_5, tempdir.path().to_str().unwrap()).expect("open with 5 columns");
			assert_eq!(db.num_columns(), 5);

			for i in (1..5).rev() {
				db.remove_last_column().unwrap();
				assert_eq!(db.num_columns(), i);
			}
		}

		// reopen as 1.
		{
			let db = Database::open(&config_1, tempdir.path().to_str().unwrap()).unwrap();
			assert_eq!(db.num_columns(), 1);
		}
	}

	#[test]
	fn test_num_keys() {
		let tempdir = TempDir::new("").unwrap();
		let config = DatabaseConfig::with_columns(1);
		let db = Database::open(&config, tempdir.path().to_str().unwrap()).unwrap();

		assert_eq!(db.num_keys(0).unwrap(), 0, "database is empty after creation");
		let key1 = b"beef";
		let mut batch = db.transaction();
		batch.put(0, key1, key1);
		db.write(batch).unwrap();
		assert_eq!(db.num_keys(0).unwrap(), 1, "adding a key increases the count");
	}

	#[test]
	fn default_memory_budget() {
		let c = DatabaseConfig::default();
		assert_eq!(c.columns, 1);
		assert_eq!(c.memory_budget(), DB_DEFAULT_COLUMN_MEMORY_BUDGET_MB * MB, "total memory budget is default");
		assert_eq!(
			c.memory_budget_for_col(0),
			DB_DEFAULT_COLUMN_MEMORY_BUDGET_MB * MB,
			"total memory budget for column 0 is the default"
		);
		assert_eq!(
			c.memory_budget_for_col(999),
			DB_DEFAULT_COLUMN_MEMORY_BUDGET_MB * MB,
			"total memory budget for any column is the default"
		);
	}

	#[test]
	fn memory_budget() {
		let mut c = DatabaseConfig::with_columns(3);
		c.memory_budget = [(0, 10), (1, 15), (2, 20)].iter().cloned().collect();
		assert_eq!(c.memory_budget(), 45 * MB, "total budget is the sum of the column budget");
	}

	#[test]
	fn test_stats_parser() {
		let raw = r#"rocksdb.row.cache.hit COUNT : 1
rocksdb.db.get.micros P50 : 2.000000 P95 : 3.000000 P99 : 4.000000 P100 : 5.000000 COUNT : 0 SUM : 15
"#;
		let stats = stats::parse_rocksdb_stats(raw);
		assert_eq!(stats["row.cache.hit"].count, 1);
		assert!(stats["row.cache.hit"].times.is_none());
		assert_eq!(stats["db.get.micros"].count, 0);
		let get_times = stats["db.get.micros"].times.unwrap();
		assert_eq!(get_times.sum, 15);
		assert_eq!(get_times.p50, 2.0);
		assert_eq!(get_times.p95, 3.0);
		assert_eq!(get_times.p99, 4.0);
		assert_eq!(get_times.p100, 5.0);
	}

	#[test]
	fn rocksdb_settings() {
		const NUM_COLS: usize = 2;
		let mut cfg = DatabaseConfig { enable_statistics: true, ..DatabaseConfig::with_columns(NUM_COLS as u32) };
		cfg.max_open_files = 123; // is capped by the OS fd limit (typically 1024)
		cfg.compaction.block_size = 323232;
		cfg.compaction.initial_file_size = 102030;
		cfg.memory_budget = [(0, 30), (1, 300)].iter().cloned().collect();

		let db_path = TempDir::new("config_test").expect("the OS can create tmp dirs");
		let db = Database::open(&cfg, db_path.path().to_str().unwrap()).expect("can open a db");
		let mut rocksdb_log = std::fs::File::open(format!("{}/LOG", db_path.path().to_str().unwrap()))
			.expect("rocksdb creates a LOG file");
		let mut settings = String::new();
		let statistics = db.get_statistics();
		assert!(statistics.contains_key("block.cache.hit"));

		rocksdb_log.read_to_string(&mut settings).unwrap();
		// Check column count
		assert!(settings.contains("Options for column family [default]"), "no default col");
		assert!(settings.contains("Options for column family [col0]"), "no col0");
		assert!(settings.contains("Options for column family [col1]"), "no col1");

		// Check max_open_files
		assert!(settings.contains("max_open_files: 123"));

		// Check block size
		assert!(settings.contains(" block_size: 323232"));

		// LRU cache (default column)
		assert!(settings.contains("block_cache_options:\n    capacity : 8388608"));
		// LRU cache for non-default columns is ⅓ of memory budget (including default column)
		let lru_size = (330 * MB) / 3;
		let needle = format!("block_cache_options:\n    capacity : {}", lru_size);
		let lru = settings.match_indices(&needle).collect::<Vec<_>>().len();
		assert_eq!(lru, NUM_COLS);

		// Index/filters share cache
		let include_indexes = settings.matches("cache_index_and_filter_blocks: 1").collect::<Vec<_>>().len();
		assert_eq!(include_indexes, NUM_COLS);
		// Pin index/filters on L0
		let pins = settings.matches("pin_l0_filter_and_index_blocks_in_cache: 1").collect::<Vec<_>>().len();
		assert_eq!(pins, NUM_COLS);

		// Check target file size, aka initial file size
		let l0_sizes = settings.matches("target_file_size_base: 102030").collect::<Vec<_>>().len();
		assert_eq!(l0_sizes, NUM_COLS);
		// The default column uses the default of 64Mb regardless of the setting.
		assert!(settings.contains("target_file_size_base: 67108864"));

		// Check compression settings
		assert!(settings.contains("Options.compression: ZSTD"));
		// …even for L7
		let bottommost = settings.matches("Options.bottommost_compression: Disabled").collect::<Vec<_>>().len();
		assert_eq!(bottommost, NUM_COLS + 1);

		// 7 levels
		let levels = settings.matches("Options.num_levels: 7").collect::<Vec<_>>().len();
		assert_eq!(levels, NUM_COLS + 1);

		// Don't fsync every store
		assert!(settings.contains("Options.use_fsync: 0"));

		// We're using the format 5
		let format_versions = settings.matches("format_version: 5").collect::<Vec<_>>().len();
		assert_eq!(format_versions, NUM_COLS);
	}
}<|MERGE_RESOLUTION|>--- conflicted
+++ resolved
@@ -431,78 +431,6 @@
 	}
 
 	/// Commit transaction to database.
-<<<<<<< HEAD
-	pub fn write_buffered(&self, tr: DBTransaction) {
-		let mut overlay = self.overlay.write();
-		let ops = tr.ops;
-		for op in ops {
-			match op {
-				DBOp::Insert { col, key, value } => overlay[col as usize].insert(key, KeyState::Insert(value)),
-				DBOp::Delete { col, key } => overlay[col as usize].insert(key, KeyState::Delete),
-			};
-		}
-	}
-
-	/// Commit buffered changes to database. Must be called under `flush_lock`
-	fn write_flushing_with_lock(&self, _lock: &mut MutexGuard<'_, bool>) -> io::Result<()> {
-		match *self.db.read() {
-			Some(ref cfs) => {
-				let mut batch = WriteBatch::default();
-				let mut ops: usize = 0;
-				let mut bytes: usize = 0;
-				mem::swap(&mut *self.overlay.write(), &mut *self.flushing.write());
-				{
-					for (c, column) in self.flushing.read().iter().enumerate() {
-						ops += column.len();
-						for (key, state) in column.iter() {
-							let cf = cfs.cf(c);
-							match *state {
-								KeyState::Delete => {
-									bytes += key.len();
-									batch.delete_cf(cf, key);
-								}
-								KeyState::Insert(ref value) => {
-									bytes += key.len() + value.len();
-									batch.put_cf(cf, key, value);
-								}
-							};
-						}
-					}
-				}
-
-				check_for_corruption(&self.path, cfs.db.write_opt(batch, &self.write_opts))?;
-				self.stats.tally_transactions(1);
-				self.stats.tally_writes(ops as u64);
-				self.stats.tally_bytes_written(bytes as u64);
-
-				for column in self.flushing.write().iter_mut() {
-					column.clear();
-					column.shrink_to_fit();
-				}
-				Ok(())
-			}
-			None => Err(other_io_err("Database is closed")),
-		}
-	}
-
-	/// Commit buffered changes to database.
-	pub fn flush(&self) -> io::Result<()> {
-		let mut lock = self.flushing_lock.lock();
-		// If RocksDB batch allocation fails the thread gets terminated and the lock is released.
-		// The value inside the lock is used to detect that.
-		if *lock {
-			// This can only happen if another flushing thread is terminated unexpectedly.
-			return Err(other_io_err("Database write failure. Running low on memory perhaps?"));
-		}
-		*lock = true;
-		let result = self.write_flushing_with_lock(&mut lock);
-		*lock = false;
-		result
-	}
-
-	/// Commit transaction to database.
-=======
->>>>>>> a52fbeb0
 	pub fn write(&self, tr: DBTransaction) -> io::Result<()> {
 		match *self.db.read() {
 			Some(ref cfs) => {
