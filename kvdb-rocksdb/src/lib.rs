// Copyright 2015-2018 Parity Technologies (UK) Ltd.
// This file is part of Parity.

// Parity is free software: you can redistribute it and/or modify
// it under the terms of the GNU General Public License as published by
// the Free Software Foundation, either version 3 of the License, or
// (at your option) any later version.

// Parity is distributed in the hope that it will be useful,
// but WITHOUT ANY WARRANTY; without even the implied warranty of
// MERCHANTABILITY or FITNESS FOR A PARTICULAR PURPOSE.  See the
// GNU General Public License for more details.

// You should have received a copy of the GNU General Public License
// along with Parity.  If not, see <http://www.gnu.org/licenses/>.

<<<<<<< HEAD
use std::{
	cmp, fs, io, mem, result, error,
	collections::HashMap, path::Path,
};

use parking_lot::{Mutex, MutexGuard, RwLock};
use rocksdb::{
	DB, WriteBatch, WriteOptions, IteratorMode, DBIterator,
	Options, BlockBasedOptions, Direction, ReadOptions, ColumnFamily,
	Error,
=======
use std::{cmp, collections::HashMap, error, fs, io, marker::PhantomData, mem, path::Path, result};

use interleaved_ordered::{interleave_ordered, InterleaveOrdered};
use parity_rocksdb::{
	BlockBasedOptions, Cache, Column, DBIterator, Direction, IteratorMode, Options, ReadOptions, Writable, WriteBatch,
	WriteOptions, DB,
>>>>>>> a9aa5893
};
use parking_lot::{Mutex, MutexGuard, RwLock};

use elastic_array::ElasticArray32;
use fs_swap::{swap, swap_nonatomic};
use kvdb::{DBOp, DBTransaction, DBValue, KeyValueDB};
use log::{debug, warn};

#[cfg(target_os = "linux")]
use regex::Regex;
#[cfg(target_os = "linux")]
use std::fs::File;
#[cfg(target_os = "linux")]
use std::path::PathBuf;
#[cfg(target_os = "linux")]
use std::process::Command;

fn other_io_err<E>(e: E) -> io::Error
where
	E: Into<Box<dyn error::Error + Send + Sync>>,
{
	io::Error::new(io::ErrorKind::Other, e)
}

const KB: usize = 1024;
const MB: usize = 1024 * KB;
const DB_DEFAULT_MEMORY_BUDGET_MB: usize = 1024;

enum KeyState {
	Insert(DBValue),
	Delete,
}

/// Compaction profile for the database settings
#[derive(Clone, Copy, PartialEq, Debug)]
pub struct CompactionProfile {
	/// L0-L1 target file size
	pub initial_file_size: u64,
	/// block size
	pub block_size: usize,
	/// rate limiter for background flushes and compactions, bytes/sec, if any
	pub write_rate_limit: Option<u64>,
}

impl Default for CompactionProfile {
	/// Default profile suitable for most storage
	fn default() -> CompactionProfile {
		CompactionProfile::ssd()
	}
}

/// Given output of df command return Linux rotational flag file path.
#[cfg(target_os = "linux")]
pub fn rotational_from_df_output(df_out: Vec<u8>) -> Option<PathBuf> {
	use std::str;
	str::from_utf8(df_out.as_slice())
		.ok()
		// Get the drive name.
		.and_then(|df_str| {
			Regex::new(r"/dev/(sd[:alpha:]{1,2})")
				.ok()
				.and_then(|re| re.captures(df_str))
				.and_then(|captures| captures.get(1))
		})
		// Generate path e.g. /sys/block/sda/queue/rotational
		.map(|drive_path| {
			let mut p = PathBuf::from("/sys/block");
			p.push(drive_path.as_str());
			p.push("queue/rotational");
			p
		})
}

impl CompactionProfile {
	/// Attempt to determine the best profile automatically, only Linux for now.
	#[cfg(target_os = "linux")]
	pub fn auto(db_path: &Path) -> CompactionProfile {
		use std::io::Read;
		let hdd_check_file = db_path
			.to_str()
			.and_then(|path_str| Command::new("df").arg(path_str).output().ok())
			.and_then(|df_res| match df_res.status.success() {
				true => Some(df_res.stdout),
				false => None,
			})
			.and_then(rotational_from_df_output);
		// Read out the file and match compaction profile.
		if let Some(hdd_check) = hdd_check_file {
			if let Ok(mut file) = File::open(hdd_check.as_path()) {
				let mut buffer = [0; 1];
				if file.read_exact(&mut buffer).is_ok() {
					// 0 means not rotational.
					if buffer == [48] {
						return Self::ssd();
					}
					// 1 means rotational.
					if buffer == [49] {
						return Self::hdd();
					}
				}
			}
		}
		// Fallback if drive type was not determined.
		Self::default()
	}

	/// Just default for other platforms.
	#[cfg(not(target_os = "linux"))]
	pub fn auto(_db_path: &Path) -> CompactionProfile {
		Self::default()
	}

	/// Default profile suitable for SSD storage
	pub fn ssd() -> CompactionProfile {
		CompactionProfile { initial_file_size: 64 * MB as u64, block_size: 16 * KB, write_rate_limit: None }
	}

	/// Slow HDD compaction profile
	pub fn hdd() -> CompactionProfile {
		CompactionProfile {
			initial_file_size: 256 * MB as u64,
			block_size: 64 * KB,
			write_rate_limit: Some(16 * MB as u64),
		}
	}
}

/// Database configuration
#[derive(Clone)]
pub struct DatabaseConfig {
	/// Max number of open files.
	pub max_open_files: i32,
	/// Memory budget (in MiB) used for setting block cache size, write buffer size.
	pub memory_budget: Option<usize>,
	/// Compaction profile
	pub compaction: CompactionProfile,
	/// Set number of columns
	pub columns: Option<u32>,
}

impl DatabaseConfig {
	/// Create new `DatabaseConfig` with default parameters and specified set of columns.
	/// Note that cache sizes must be explicitly set.
	pub fn with_columns(columns: Option<u32>) -> Self {
		let mut config = Self::default();
		config.columns = columns;
		config
	}

	pub fn memory_budget(&self) -> usize {
		self.memory_budget.unwrap_or(DB_DEFAULT_MEMORY_BUDGET_MB) * MB
	}

	pub fn memory_budget_per_col(&self) -> usize {
		self.memory_budget() / self.columns.unwrap_or(1) as usize
	}
}

impl Default for DatabaseConfig {
	fn default() -> DatabaseConfig {
		DatabaseConfig {
			max_open_files: 512,
			memory_budget: None,
			compaction: CompactionProfile::default(),
			columns: None,
		}
	}
}

/// Database iterator (for flushed data only)
// The compromise of holding only a virtual borrow vs. holding a lock on the
// inner DB (to prevent closing via restoration) may be re-evaluated in the future.
//
pub struct DatabaseIterator<'a> {
	iter: InterleaveOrdered<::std::vec::IntoIter<(Box<[u8]>, Box<[u8]>)>, DBIterator<'a>>,
}

impl<'a> Iterator for DatabaseIterator<'a> {
	type Item = (Box<[u8]>, Box<[u8]>);

	fn next(&mut self) -> Option<Self::Item> {
		self.iter.next()
	}
}

struct DBAndColumns {
	db: DB,
	column_names: Vec<String>,
}

impl DBAndColumns {
	fn get_cf(&self, i: usize) -> &ColumnFamily {
		self.db
			.cf_handle(&self.column_names[i])
			.expect("the specified column name is correct; qed")
	}
}

// get column family configuration from database config.
fn col_config(config: &DatabaseConfig, block_opts: &BlockBasedOptions) -> io::Result<Options> {
	let mut opts = Options::default();

	opts.set_block_based_table_factory(block_opts);

<<<<<<< HEAD
	opts.optimize_level_style_compaction(config.memory_budget_per_col());
=======
	opts.set_parsed_options(&format!(
		"block_based_table_factory={{{};{}}}",
		"cache_index_and_filter_blocks=true", "pin_l0_filter_and_index_blocks_in_cache=true"
	))
	.map_err(other_io_err)?;

	opts.optimize_level_style_compaction(config.memory_budget_per_col() as i32);
>>>>>>> a9aa5893
	opts.set_target_file_size_base(config.compaction.initial_file_size);

	Ok(opts)
}

/// Key-Value database.
pub struct Database {
	db: RwLock<Option<DBAndColumns>>,
	config: DatabaseConfig,
	path: String,
	write_opts: WriteOptions,
	read_opts: ReadOptions,
	block_opts: BlockBasedOptions,
	// Dirty values added with `write_buffered`. Cleaned on `flush`.
	overlay: RwLock<Vec<HashMap<ElasticArray32<u8>, KeyState>>>,
	// Values currently being flushed. Cleared when `flush` completes.
	flushing: RwLock<Vec<HashMap<ElasticArray32<u8>, KeyState>>>,
	// Prevents concurrent flushes.
	// Value indicates if a flush is in progress.
	flushing_lock: Mutex<bool>,
}

#[inline]
fn check_for_corruption<T, P: AsRef<Path>>(
	path: P,
	res: result::Result<T, Error>
) -> io::Result<T> {
	if let Err(ref s) = res {
		if is_corrupted(s) {
			warn!("DB corrupted: {}. Repair will be triggered on next restart", s);
			let _ = fs::File::create(path.as_ref().join(Database::CORRUPTION_FILE_NAME));
		}
	}

	res.map_err(other_io_err)
}

fn is_corrupted(err: &Error) -> bool {
	err.as_ref().starts_with("Corruption:")
		|| err.as_ref().starts_with("Invalid argument: You have to open all column families")
}

/// Generate the options for RocksDB, based on the given `DatabaseConfig`.
fn generate_options(config: &DatabaseConfig) -> Options {
	let mut opts = Options::default();

	//TODO: rate_limiter_bytes_per_sec={} was removed

	opts.set_use_fsync(false);
	opts.create_if_missing(true);
	opts.set_max_open_files(config.max_open_files);
	opts.set_bytes_per_sync(1 * MB as u64);
	opts.set_keep_log_file_num(1);
	opts.set_write_buffer_size(config.memory_budget_per_col() / 2);
	opts.increase_parallelism(cmp::max(1, num_cpus::get() as i32 / 2));

	opts
}

impl Database {
	const CORRUPTION_FILE_NAME: &'static str = "CORRUPTED";

	/// Open database with default settings.
	pub fn open_default(path: &str) -> io::Result<Database> {
		Database::open(&DatabaseConfig::default(), path)
	}

	/// Open database file. Creates if it does not exist.
	pub fn open(config: &DatabaseConfig, path: &str) -> io::Result<Database> {
		let mut block_opts = BlockBasedOptions::default();
		block_opts.set_block_size(config.compaction.block_size);
		// Set cache size as recommended by
		// https://github.com/facebook/rocksdb/wiki/Setup-Options-and-Basic-Tuning#block-cache-size
		let cache_size = config.memory_budget() / 3;
		block_opts.set_lru_cache(cache_size);

		// attempt database repair if it has been previously marked as corrupted
		let db_corrupted = Path::new(path).join(Database::CORRUPTION_FILE_NAME);
		if db_corrupted.exists() {
			warn!("DB has been previously marked as corrupted, attempting repair");
			DB::repair(generate_options(config), path).map_err(other_io_err)?;
			fs::remove_file(db_corrupted)?;
		}

		let columns = config.columns.unwrap_or(0) as usize;

		let mut cf_options = Vec::with_capacity(columns);
		let column_names: Vec<_> = (0..columns).map(|c| format!("col{}", c)).collect();
		let cfnames: Vec<&str> = column_names.iter().map(|n| n as &str).collect();

		for _ in 0..config.columns.unwrap_or(0) {
			cf_options.push(col_config(&config, &block_opts)?);
		}

		let write_opts = WriteOptions::new();
		let mut read_opts = ReadOptions::default();
		read_opts.set_prefix_same_as_start(true);
		//TODO: removed read_opts.set_verify_checksums(false);

		let opts = generate_options(config);
		let db = match config.columns {
			Some(_) => {
				match DB::open_cf(&opts, path, &cfnames) {
					Ok(db) => {
<<<<<<< HEAD
						for name in &cfnames {
							let _ = db.cf_handle(name)
								.expect("rocksdb opens a cf_handle for each cfname; qed");
						}
=======
						cfs = cfnames
							.iter()
							.map(|n| db.cf_handle(n).expect("rocksdb opens a cf_handle for each cfname; qed"))
							.collect();
>>>>>>> a9aa5893
						Ok(db)
					}
					Err(_) => {
						// retry and create CFs
						match DB::open_cf(&opts, path, &[] as &[&str]) {
							Ok(mut db) => {
<<<<<<< HEAD
								for (i, name) in cfnames.iter().enumerate() {
									let _ = db.create_cf(name, &cf_options[i])
										.map_err(other_io_err)?;
								}
=======
								cfs = cfnames
									.iter()
									.enumerate()
									.map(|(i, n)| db.create_cf(n, &cf_options[i]))
									.collect::<::std::result::Result<_, _>>()
									.map_err(other_io_err)?;
>>>>>>> a9aa5893
								Ok(db)
							}
							err => err,
						}
					}
				}
			}
			None => DB::open(&opts, path),
		};

		let db = match db {
			Ok(db) => db,
			Err(ref s) if is_corrupted(s) => {
				warn!("DB corrupted: {}, attempting repair", s);
<<<<<<< HEAD
				DB::repair(generate_options(config), path).map_err(other_io_err)?;

				if cfnames.is_empty() {
					DB::open(&opts, path).map_err(other_io_err)?
				} else {
					let db = DB::open_cf(&opts, path, &cfnames).map_err(other_io_err)?;
					for name in cfnames {
						let _ = db.cf_handle(name)
							.expect("rocksdb opens a cf_handle for each cfname; qed");
					}
					db
				}
			}
			Err(s) => {
				return Err(other_io_err(s))
=======
				DB::repair(&opts, path).map_err(other_io_err)?;

				match cfnames.is_empty() {
					true => DB::open(&opts, path).map_err(other_io_err)?,
					false => {
						let db = DB::open_cf(&opts, path, &cfnames, &cf_options).map_err(other_io_err)?;
						cfs = cfnames
							.iter()
							.map(|n| db.cf_handle(n).expect("rocksdb opens a cf_handle for each cfname; qed"))
							.collect();
						db
					}
				}
>>>>>>> a9aa5893
			}
			Err(s) => return Err(other_io_err(s)),
		};
		let num_cols = column_names.len();
		Ok(Database {
<<<<<<< HEAD
			db: RwLock::new(Some(DBAndColumns { db, column_names })),
=======
			db: RwLock::new(Some(DBAndColumns { db: db, cfs: cfs })),
>>>>>>> a9aa5893
			config: config.clone(),
			overlay: RwLock::new((0..=num_cols).map(|_| HashMap::new()).collect()),
			flushing: RwLock::new((0..=num_cols).map(|_| HashMap::new()).collect()),
			flushing_lock: Mutex::new(false),
			path: path.to_owned(),
			read_opts: read_opts.into(),
			write_opts: write_opts.into(),
			block_opts: block_opts.into(),
		})
	}

	/// Helper to create new transaction for this database.
	pub fn transaction(&self) -> DBTransaction {
		DBTransaction::new()
	}

	fn to_overlay_column(col: Option<u32>) -> usize {
		col.map_or(0, |c| (c + 1) as usize)
	}

	/// Commit transaction to database.
	pub fn write_buffered(&self, tr: DBTransaction) {
		let mut overlay = self.overlay.write();
		let ops = tr.ops;
		for op in ops {
			match op {
				DBOp::Insert { col, key, value } => {
					let c = Self::to_overlay_column(col);
					overlay[c].insert(key, KeyState::Insert(value));
				}
				DBOp::Delete { col, key } => {
					let c = Self::to_overlay_column(col);
					overlay[c].insert(key, KeyState::Delete);
				}
			}
		}
	}

	/// Commit buffered changes to database. Must be called under `flush_lock`
	fn write_flushing_with_lock(&self, _lock: &mut MutexGuard<'_, bool>) -> io::Result<()> {
		match *self.db.read() {
			Some(ref cfs) => {
				let mut batch = WriteBatch::default();
				mem::swap(&mut *self.overlay.write(), &mut *self.flushing.write());
				{
					for (c, column) in self.flushing.read().iter().enumerate() {
						for (key, state) in column.iter() {
							match *state {
								KeyState::Delete => {
									if c > 0 {
										let cf = cfs.get_cf(c - 1);
										batch.delete_cf(cf, key).map_err(other_io_err)?;
									} else {
										batch.delete(key).map_err(other_io_err)?;
									}
								}
								KeyState::Insert(ref value) => {
									if c > 0 {
										let cf = cfs.get_cf(c - 1);
										batch.put_cf(cf, key, value).map_err(other_io_err)?;
									} else {
										batch.put(key, value).map_err(other_io_err)?;
									}
								}
							}
						}
					}
				}

<<<<<<< HEAD
				check_for_corruption(&self.path, cfs.db.write_opt(batch, &self.write_opts))?;
=======
				check_for_corruption(&self.path, db.write_opt(batch, &self.write_opts))?;
>>>>>>> a9aa5893

				for column in self.flushing.write().iter_mut() {
					column.clear();
					column.shrink_to_fit();
				}
				Ok(())
			}
			None => Err(other_io_err("Database is closed")),
		}
	}

	/// Commit buffered changes to database.
	pub fn flush(&self) -> io::Result<()> {
		let mut lock = self.flushing_lock.lock();
		// If RocksDB batch allocation fails the thread gets terminated and the lock is released.
		// The value inside the lock is used to detect that.
		if *lock {
			// This can only happen if another flushing thread is terminated unexpectedly.
			return Err(other_io_err("Database write failure. Running low on memory perhaps?"));
		}
		*lock = true;
		let result = self.write_flushing_with_lock(&mut lock);
		*lock = false;
		result
	}

	/// Commit transaction to database.
	pub fn write(&self, tr: DBTransaction) -> io::Result<()> {
		match *self.db.read() {
			Some(ref cfs) => {
				let mut batch = WriteBatch::default();
				let ops = tr.ops;
				for op in ops {
					// remove any buffered operation for this key
					self.overlay.write()[Self::to_overlay_column(op.col())].remove(op.key());

					match op {
						DBOp::Insert { col, key, value } => match col {
							None => batch.put(&key, &value).map_err(other_io_err)?,
							Some(c) => batch.put_cf(cfs.get_cf(c as usize), &key, &value).map_err(other_io_err)?,
						},
						DBOp::Delete { col, key } => match col {
							None => batch.delete(&key).map_err(other_io_err)?,
<<<<<<< HEAD
							Some(c) => batch.delete_cf(cfs.get_cf(c as usize), &key).map_err(other_io_err)?,
						}
					}
				}

				check_for_corruption(&self.path, cfs.db.write_opt(batch, &self.write_opts))
			},
=======
							Some(c) => batch.delete_cf(cfs[c as usize], &key).map_err(other_io_err)?,
						},
					}
				}

				check_for_corruption(&self.path, db.write_opt(batch, &self.write_opts))
			}
>>>>>>> a9aa5893
			None => Err(other_io_err("Database is closed")),
		}
	}

	/// Get value by key.
	pub fn get(&self, col: Option<u32>, key: &[u8]) -> io::Result<Option<DBValue>> {
		match *self.db.read() {
			Some(ref cfs) => {
				let overlay = &self.overlay.read()[Self::to_overlay_column(col)];
				match overlay.get(key) {
					Some(&KeyState::Insert(ref value)) => Ok(Some(value.clone())),
					Some(&KeyState::Delete) => Ok(None),
					None => {
						let flushing = &self.flushing.read()[Self::to_overlay_column(col)];
						match flushing.get(key) {
							Some(&KeyState::Insert(ref value)) => Ok(Some(value.clone())),
							Some(&KeyState::Delete) => Ok(None),
<<<<<<< HEAD
							None => {
								col.map_or_else(
										|| cfs.db
											.get_opt(key, &self.read_opts)
											.map(|r| r.map(|v| DBValue::from_slice(&v))),
										|c| cfs.db
											.get_cf_opt(cfs.get_cf(c as usize), key, &self.read_opts)
											.map(|r| r.map(|v| DBValue::from_slice(&v)))
									)
									.map_err(other_io_err)
							},
=======
							None => col
								.map_or_else(
									|| db.get_opt(key, &self.read_opts).map(|r| r.map(|v| DBValue::from_slice(&v))),
									|c| {
										db.get_cf_opt(cfs[c as usize], key, &self.read_opts)
											.map(|r| r.map(|v| DBValue::from_slice(&v)))
									},
								)
								.map_err(other_io_err),
>>>>>>> a9aa5893
						}
					}
				}
			}
			None => Ok(None),
		}
	}

	/// Get value by partial key. Prefix size should match configured prefix size. Only searches flushed values.
	// TODO: support prefix seek for unflushed data
	pub fn get_by_prefix(&self, col: Option<u32>, prefix: &[u8]) -> Option<Box<[u8]>> {
		self.iter_from_prefix(col, prefix).and_then(|mut iter| {
<<<<<<< HEAD
			iter.next().map(|(_, v)| v)
=======
			match iter.next() {
				// TODO: use prefix_same_as_start read option (not available in C API currently)
				Some((k, v)) => {
					if k[0..prefix.len()] == prefix[..] {
						Some(v)
					} else {
						None
					}
				}
				_ => None,
			}
>>>>>>> a9aa5893
		})
	}

	/// Get database iterator for flushed data.
	pub fn iter(&self, col: Option<u32>) -> Option<DatabaseIterator<'_>> {
		match *self.db.read() {
			Some(ref cfs) => {
				let overlay = &self.overlay.read()[Self::to_overlay_column(col)];
				let mut overlay_data = overlay
					.iter()
					.filter_map(|(k, v)| match *v {
<<<<<<< HEAD
						KeyState::Insert(ref value) =>
							Some(
								(
									k.clone().into_vec().into_boxed_slice(),
									value.clone().into_vec().into_boxed_slice()
								)
							),
=======
						KeyState::Insert(ref value) => {
							Some((k.clone().into_vec().into_boxed_slice(), value.clone().into_vec().into_boxed_slice()))
						}
>>>>>>> a9aa5893
						KeyState::Delete => None,
					})
					.collect::<Vec<_>>();
				overlay_data.sort();

				let iter = col.map_or_else(
<<<<<<< HEAD
					|| cfs.db.iterator(IteratorMode::Start),
					|c| cfs.db.iterator_cf(cfs.get_cf(c as usize), IteratorMode::Start)
						.expect("iterator params are valid; qed")
				);

				Some(DatabaseIterator {
					iter: interleave_ordered(overlay_data, iter),
				})
			},
=======
					|| db.iterator_opt(IteratorMode::Start, &self.read_opts),
					|c| {
						db.iterator_cf_opt(cfs[c as usize], IteratorMode::Start, &self.read_opts)
							.expect("iterator params are valid; qed")
					},
				);

				Some(DatabaseIterator { iter: interleave_ordered(overlay_data, iter), _marker: PhantomData })
			}
>>>>>>> a9aa5893
			None => None,
		}
	}

	fn iter_from_prefix(&self, col: Option<u32>, prefix: &[u8]) -> Option<DatabaseIterator<'_>> {
		match *self.db.read() {
<<<<<<< HEAD
			Some(ref cfs) => {
				let iter = col.map_or_else(|| cfs.db.iterator(IteratorMode::From(prefix, Direction::Forward)),
					|c| cfs.db.iterator_cf(cfs.get_cf(c as usize), IteratorMode::From(prefix, Direction::Forward))
						.expect("iterator params are valid; qed"));

				Some(DatabaseIterator {
					iter: interleave_ordered(Vec::new(), iter),
				})
			},
=======
			Some(DBAndColumns { ref db, ref cfs }) => {
				let iter = col.map_or_else(
					|| db.iterator_opt(IteratorMode::From(prefix, Direction::Forward), &self.read_opts),
					|c| {
						db.iterator_cf_opt(
							cfs[c as usize],
							IteratorMode::From(prefix, Direction::Forward),
							&self.read_opts,
						)
						.expect("iterator params are valid; qed")
					},
				);

				Some(DatabaseIterator { iter: interleave_ordered(Vec::new(), iter), _marker: PhantomData })
			}
>>>>>>> a9aa5893
			None => None,
		}
	}

	/// Close the database
	fn close(&self) {
		*self.db.write() = None;
		self.overlay.write().clear();
		self.flushing.write().clear();
	}

	/// Restore the database from a copy at given path.
	pub fn restore(&self, new_db: &str) -> io::Result<()> {
		self.close();

		// swap is guaranteed to be atomic
		match swap(new_db, &self.path) {
			Ok(_) => {
				// ignore errors
				let _ = fs::remove_dir_all(new_db);
			}
			Err(err) => {
				debug!("DB atomic swap failed: {}", err);
				match swap_nonatomic(new_db, &self.path) {
					Ok(_) => {
						// ignore errors
						let _ = fs::remove_dir_all(new_db);
					}
					Err(err) => {
						warn!("Failed to swap DB directories: {:?}", err);
						return Err(io::Error::new(
							io::ErrorKind::Other,
							"DB restoration failed: could not swap DB directories",
						));
					}
				}
			}
		}

		// reopen the database and steal handles into self
		let db = Self::open(&self.config, &self.path)?;
		*self.db.write() = mem::replace(&mut *db.db.write(), None);
		*self.overlay.write() = mem::replace(&mut *db.overlay.write(), Vec::new());
		*self.flushing.write() = mem::replace(&mut *db.flushing.write(), Vec::new());
		Ok(())
	}

	/// The number of non-default column families.
	pub fn num_columns(&self) -> u32 {
<<<<<<< HEAD
		self.db.read().as_ref()
			.and_then(|db| if db.column_names.is_empty() { None } else { Some(db.column_names.len()) } )
=======
		self.db
			.read()
			.as_ref()
			.and_then(|db| if db.cfs.is_empty() { None } else { Some(db.cfs.len()) })
>>>>>>> a9aa5893
			.map(|n| n as u32)
			.unwrap_or(0)
	}

	/// Drop a column family.
	pub fn drop_column(&self) -> io::Result<()> {
		match *self.db.write() {
			Some(DBAndColumns { ref mut db, ref mut column_names }) => {
				if let Some(name) = column_names.pop() {
					db.drop_cf(&name).map_err(other_io_err)?;
				}
				Ok(())
			}
			None => Ok(()),
		}
	}

	/// Add a column family.
	pub fn add_column(&self) -> io::Result<()> {
		match *self.db.write() {
			Some(DBAndColumns { ref mut db, ref mut column_names }) => {
				let col = column_names.len() as u32;
				let name = format!("col{}", col);
				let _ = db.create_cf(&name, &col_config(&self.config, &self.block_opts)?).map_err(other_io_err)?;
				column_names.push(name);
				Ok(())
			}
			None => Ok(()),
		}
	}
}

// duplicate declaration of methods here to avoid trait import in certain existing cases
// at time of addition.
impl KeyValueDB for Database {
	fn get(&self, col: Option<u32>, key: &[u8]) -> io::Result<Option<DBValue>> {
		Database::get(self, col, key)
	}

	fn get_by_prefix(&self, col: Option<u32>, prefix: &[u8]) -> Option<Box<[u8]>> {
		Database::get_by_prefix(self, col, prefix)
	}

	fn write_buffered(&self, transaction: DBTransaction) {
		Database::write_buffered(self, transaction)
	}

	fn write(&self, transaction: DBTransaction) -> io::Result<()> {
		Database::write(self, transaction)
	}

	fn flush(&self) -> io::Result<()> {
		Database::flush(self)
	}

	fn iter<'a>(&'a self, col: Option<u32>) -> Box<dyn Iterator<Item = (Box<[u8]>, Box<[u8]>)> + 'a> {
		let unboxed = Database::iter(self, col);
		Box::new(unboxed.into_iter().flat_map(|inner| inner))
	}

	fn iter_from_prefix<'a>(
		&'a self,
		col: Option<u32>,
		prefix: &'a [u8],
	) -> Box<dyn Iterator<Item = (Box<[u8]>, Box<[u8]>)> + 'a> {
		let unboxed = Database::iter_from_prefix(self, col, prefix);
		Box::new(unboxed.into_iter().flat_map(|inner| inner))
	}

	fn restore(&self, new_db: &str) -> io::Result<()> {
		Database::restore(self, new_db)
	}
}

impl Drop for Database {
	fn drop(&mut self) {
		// write all buffered changes if we can.
		let _ = self.flush();
	}
}

#[cfg(test)]
mod tests {
	use super::*;
	use ethereum_types::H256;
	use std::str::FromStr;
	use tempdir::TempDir;

	fn test_db(config: &DatabaseConfig) {
		let tempdir = TempDir::new("").unwrap();
		let db = Database::open(config, tempdir.path().to_str().unwrap()).unwrap();
		let key1 = H256::from_str("02c69be41d0b7e40352fc85be1cd65eb03d40ef8427a0ca4596b1ead9a00e9fc").unwrap();
		let key2 = H256::from_str("03c69be41d0b7e40352fc85be1cd65eb03d40ef8427a0ca4596b1ead9a00e9fc").unwrap();
		let key3 = H256::from_str("01c69be41d0b7e40352fc85be1cd65eb03d40ef8427a0ca4596b1ead9a00e9fc").unwrap();

		let mut batch = db.transaction();
		batch.put(None, key1.as_bytes(), b"cat");
		batch.put(None, key2.as_bytes(), b"dog");
		db.write(batch).unwrap();

		assert_eq!(&*db.get(None, key1.as_bytes()).unwrap().unwrap(), b"cat");

		let contents: Vec<_> = db.iter(None).into_iter().flat_map(|inner| inner).collect();
		assert_eq!(contents.len(), 2);
		assert_eq!(&*contents[0].0, key1.as_bytes());
		assert_eq!(&*contents[0].1, b"cat");
		assert_eq!(&*contents[1].0, key2.as_bytes());
		assert_eq!(&*contents[1].1, b"dog");

		let mut batch = db.transaction();
		batch.delete(None, key1.as_bytes());
		db.write(batch).unwrap();

		assert!(db.get(None, key1.as_bytes()).unwrap().is_none());

		let mut batch = db.transaction();
		batch.put(None, key1.as_bytes(), b"cat");
		db.write(batch).unwrap();

		let mut transaction = db.transaction();
		transaction.put(None, key3.as_bytes(), b"elephant");
		transaction.delete(None, key1.as_bytes());
		db.write(transaction).unwrap();
		assert!(db.get(None, key1.as_bytes()).unwrap().is_none());
		assert_eq!(&*db.get(None, key3.as_bytes()).unwrap().unwrap(), b"elephant");

		assert_eq!(&*db.get_by_prefix(None, key3.as_bytes()).unwrap(), b"elephant");
		assert_eq!(&*db.get_by_prefix(None, key2.as_bytes()).unwrap(), b"dog");

		let mut transaction = db.transaction();
		transaction.put(None, key1.as_bytes(), b"horse");
		transaction.delete(None, key3.as_bytes());
		db.write_buffered(transaction);
		assert!(db.get(None, key3.as_bytes()).unwrap().is_none());
		assert_eq!(&*db.get(None, key1.as_bytes()).unwrap().unwrap(), b"horse");

		db.flush().unwrap();
		assert!(db.get(None, key3.as_bytes()).unwrap().is_none());
		assert_eq!(&*db.get(None, key1.as_bytes()).unwrap().unwrap(), b"horse");
	}

	#[test]
	fn kvdb() {
		let tempdir = TempDir::new("").unwrap();
		let _ = Database::open_default(tempdir.path().to_str().unwrap()).unwrap();
		test_db(&DatabaseConfig::default());
	}

	#[test]
	#[cfg(target_os = "linux")]
	fn df_to_rotational() {
		use std::path::PathBuf;
		// Example df output.
		let example_df = vec![
			70, 105, 108, 101, 115, 121, 115, 116, 101, 109, 32, 32, 32, 32, 32, 49, 75, 45, 98, 108, 111, 99, 107,
			115, 32, 32, 32, 32, 32, 85, 115, 101, 100, 32, 65, 118, 97, 105, 108, 97, 98, 108, 101, 32, 85, 115, 101,
			37, 32, 77, 111, 117, 110, 116, 101, 100, 32, 111, 110, 10, 47, 100, 101, 118, 47, 115, 100, 97, 49, 32,
			32, 32, 32, 32, 32, 32, 54, 49, 52, 48, 57, 51, 48, 48, 32, 51, 56, 56, 50, 50, 50, 51, 54, 32, 32, 49, 57,
			52, 52, 52, 54, 49, 54, 32, 32, 54, 55, 37, 32, 47, 10,
		];
		let expected_output = Some(PathBuf::from("/sys/block/sda/queue/rotational"));
		assert_eq!(rotational_from_df_output(example_df), expected_output);
	}

	#[test]
	fn add_columns() {
		let config = DatabaseConfig::default();
		let config_5 = DatabaseConfig::with_columns(Some(5));

		let tempdir = TempDir::new("").unwrap();

		// open empty, add 5.
		{
			let db = Database::open(&config, tempdir.path().to_str().unwrap()).unwrap();
			assert_eq!(db.num_columns(), 0);

			for i in 0..5 {
				db.add_column().unwrap();
				assert_eq!(db.num_columns(), i + 1);
			}
		}

		// reopen as 5.
		{
			let db = Database::open(&config_5, tempdir.path().to_str().unwrap()).unwrap();
			assert_eq!(db.num_columns(), 5);
		}
	}

	#[test]
	fn drop_columns() {
		let config = DatabaseConfig::default();
		let config_5 = DatabaseConfig::with_columns(Some(5));

		let tempdir = TempDir::new("").unwrap();

		// open 5, remove all.
		{
			let db = Database::open(&config_5, tempdir.path().to_str().unwrap()).unwrap();
			assert_eq!(db.num_columns(), 5);

			for i in (0..5).rev() {
				db.drop_column().unwrap();
				assert_eq!(db.num_columns(), i);
			}
		}

		// reopen as 0.
		{
			let db = Database::open(&config, tempdir.path().to_str().unwrap()).unwrap();
			assert_eq!(db.num_columns(), 0);
		}
	}

	#[test]
	fn write_clears_buffered_ops() {
		let tempdir = TempDir::new("").unwrap();
		let config = DatabaseConfig::default();
		let db = Database::open(&config, tempdir.path().to_str().unwrap()).unwrap();

		let mut batch = db.transaction();
		batch.put(None, b"foo", b"bar");
		db.write_buffered(batch);

		let mut batch = db.transaction();
		batch.put(None, b"foo", b"baz");
		db.write(batch).unwrap();

		assert_eq!(db.get(None, b"foo").unwrap().unwrap().as_ref(), b"baz");
	}
}<|MERGE_RESOLUTION|>--- conflicted
+++ resolved
@@ -14,28 +14,19 @@
 // You should have received a copy of the GNU General Public License
 // along with Parity.  If not, see <http://www.gnu.org/licenses/>.
 
-<<<<<<< HEAD
 use std::{
 	cmp, fs, io, mem, result, error,
 	collections::HashMap, path::Path,
 };
 
-use parking_lot::{Mutex, MutexGuard, RwLock};
 use rocksdb::{
 	DB, WriteBatch, WriteOptions, IteratorMode, DBIterator,
 	Options, BlockBasedOptions, Direction, ReadOptions, ColumnFamily,
 	Error,
-=======
-use std::{cmp, collections::HashMap, error, fs, io, marker::PhantomData, mem, path::Path, result};
+};
+use parking_lot::{Mutex, MutexGuard, RwLock, MappedRwLockReadGuard};
 
 use interleaved_ordered::{interleave_ordered, InterleaveOrdered};
-use parity_rocksdb::{
-	BlockBasedOptions, Cache, Column, DBIterator, Direction, IteratorMode, Options, ReadOptions, Writable, WriteBatch,
-	WriteOptions, DB,
->>>>>>> a9aa5893
-};
-use parking_lot::{Mutex, MutexGuard, RwLock};
-
 use elastic_array::ElasticArray32;
 use fs_swap::{swap, swap_nonatomic};
 use kvdb::{DBOp, DBTransaction, DBValue, KeyValueDB};
@@ -202,12 +193,14 @@
 	}
 }
 
-/// Database iterator (for flushed data only)
-// The compromise of holding only a virtual borrow vs. holding a lock on the
-// inner DB (to prevent closing via restoration) may be re-evaluated in the future.
-//
+/// Database iterator (for flushed data only).
+/// Will hold a lock until the iterator is dropped
+/// preventing the database from being closed.
 pub struct DatabaseIterator<'a> {
-	iter: InterleaveOrdered<::std::vec::IntoIter<(Box<[u8]>, Box<[u8]>)>, DBIterator<'a>>,
+	iter: InterleaveOrdered<
+		std::vec::IntoIter<(Box<[u8]>, Box<[u8]>)>, 
+		ReadGuardedIterator<'a, DBIterator<'a>>,
+	>,
 }
 
 impl<'a> Iterator for DatabaseIterator<'a> {
@@ -215,6 +208,18 @@
 
 	fn next(&mut self) -> Option<Self::Item> {
 		self.iter.next()
+	}
+}
+
+pub struct ReadGuardedIterator<'a, I> {
+	inner: MappedRwLockReadGuard<'a, I>,
+}
+
+impl<'a, I: Iterator> Iterator for ReadGuardedIterator<'a, I> {
+	type Item = I::Item;
+
+	fn next(&mut self) -> Option<Self::Item> {
+		self.inner.deref_mut().next()
 	}
 }
 
@@ -237,17 +242,13 @@
 
 	opts.set_block_based_table_factory(block_opts);
 
-<<<<<<< HEAD
 	opts.optimize_level_style_compaction(config.memory_budget_per_col());
-=======
-	opts.set_parsed_options(&format!(
-		"block_based_table_factory={{{};{}}}",
-		"cache_index_and_filter_blocks=true", "pin_l0_filter_and_index_blocks_in_cache=true"
-	))
-	.map_err(other_io_err)?;
-
-	opts.optimize_level_style_compaction(config.memory_budget_per_col() as i32);
->>>>>>> a9aa5893
+	// opts.set_parsed_options(&format!(
+	// 	"block_based_table_factory={{{};{}}}",
+	// 	"cache_index_and_filter_blocks=true", "pin_l0_filter_and_index_blocks_in_cache=true"
+	// ))
+	// .map_err(other_io_err)?;
+
 	opts.set_target_file_size_base(config.compaction.initial_file_size);
 
 	Ok(opts)
@@ -352,36 +353,20 @@
 			Some(_) => {
 				match DB::open_cf(&opts, path, &cfnames) {
 					Ok(db) => {
-<<<<<<< HEAD
 						for name in &cfnames {
 							let _ = db.cf_handle(name)
 								.expect("rocksdb opens a cf_handle for each cfname; qed");
 						}
-=======
-						cfs = cfnames
-							.iter()
-							.map(|n| db.cf_handle(n).expect("rocksdb opens a cf_handle for each cfname; qed"))
-							.collect();
->>>>>>> a9aa5893
 						Ok(db)
 					}
 					Err(_) => {
 						// retry and create CFs
 						match DB::open_cf(&opts, path, &[] as &[&str]) {
 							Ok(mut db) => {
-<<<<<<< HEAD
 								for (i, name) in cfnames.iter().enumerate() {
 									let _ = db.create_cf(name, &cf_options[i])
 										.map_err(other_io_err)?;
 								}
-=======
-								cfs = cfnames
-									.iter()
-									.enumerate()
-									.map(|(i, n)| db.create_cf(n, &cf_options[i]))
-									.collect::<::std::result::Result<_, _>>()
-									.map_err(other_io_err)?;
->>>>>>> a9aa5893
 								Ok(db)
 							}
 							err => err,
@@ -396,7 +381,6 @@
 			Ok(db) => db,
 			Err(ref s) if is_corrupted(s) => {
 				warn!("DB corrupted: {}, attempting repair", s);
-<<<<<<< HEAD
 				DB::repair(generate_options(config), path).map_err(other_io_err)?;
 
 				if cfnames.is_empty() {
@@ -410,33 +394,11 @@
 					db
 				}
 			}
-			Err(s) => {
-				return Err(other_io_err(s))
-=======
-				DB::repair(&opts, path).map_err(other_io_err)?;
-
-				match cfnames.is_empty() {
-					true => DB::open(&opts, path).map_err(other_io_err)?,
-					false => {
-						let db = DB::open_cf(&opts, path, &cfnames, &cf_options).map_err(other_io_err)?;
-						cfs = cfnames
-							.iter()
-							.map(|n| db.cf_handle(n).expect("rocksdb opens a cf_handle for each cfname; qed"))
-							.collect();
-						db
-					}
-				}
->>>>>>> a9aa5893
-			}
 			Err(s) => return Err(other_io_err(s)),
 		};
 		let num_cols = column_names.len();
 		Ok(Database {
-<<<<<<< HEAD
 			db: RwLock::new(Some(DBAndColumns { db, column_names })),
-=======
-			db: RwLock::new(Some(DBAndColumns { db: db, cfs: cfs })),
->>>>>>> a9aa5893
 			config: config.clone(),
 			overlay: RwLock::new((0..=num_cols).map(|_| HashMap::new()).collect()),
 			flushing: RwLock::new((0..=num_cols).map(|_| HashMap::new()).collect()),
@@ -506,11 +468,7 @@
 					}
 				}
 
-<<<<<<< HEAD
 				check_for_corruption(&self.path, cfs.db.write_opt(batch, &self.write_opts))?;
-=======
-				check_for_corruption(&self.path, db.write_opt(batch, &self.write_opts))?;
->>>>>>> a9aa5893
 
 				for column in self.flushing.write().iter_mut() {
 					column.clear();
@@ -554,7 +512,6 @@
 						},
 						DBOp::Delete { col, key } => match col {
 							None => batch.delete(&key).map_err(other_io_err)?,
-<<<<<<< HEAD
 							Some(c) => batch.delete_cf(cfs.get_cf(c as usize), &key).map_err(other_io_err)?,
 						}
 					}
@@ -562,15 +519,6 @@
 
 				check_for_corruption(&self.path, cfs.db.write_opt(batch, &self.write_opts))
 			},
-=======
-							Some(c) => batch.delete_cf(cfs[c as usize], &key).map_err(other_io_err)?,
-						},
-					}
-				}
-
-				check_for_corruption(&self.path, db.write_opt(batch, &self.write_opts))
-			}
->>>>>>> a9aa5893
 			None => Err(other_io_err("Database is closed")),
 		}
 	}
@@ -588,7 +536,6 @@
 						match flushing.get(key) {
 							Some(&KeyState::Insert(ref value)) => Ok(Some(value.clone())),
 							Some(&KeyState::Delete) => Ok(None),
-<<<<<<< HEAD
 							None => {
 								col.map_or_else(
 										|| cfs.db
@@ -600,17 +547,6 @@
 									)
 									.map_err(other_io_err)
 							},
-=======
-							None => col
-								.map_or_else(
-									|| db.get_opt(key, &self.read_opts).map(|r| r.map(|v| DBValue::from_slice(&v))),
-									|c| {
-										db.get_cf_opt(cfs[c as usize], key, &self.read_opts)
-											.map(|r| r.map(|v| DBValue::from_slice(&v)))
-									},
-								)
-								.map_err(other_io_err),
->>>>>>> a9aa5893
 						}
 					}
 				}
@@ -623,21 +559,7 @@
 	// TODO: support prefix seek for unflushed data
 	pub fn get_by_prefix(&self, col: Option<u32>, prefix: &[u8]) -> Option<Box<[u8]>> {
 		self.iter_from_prefix(col, prefix).and_then(|mut iter| {
-<<<<<<< HEAD
 			iter.next().map(|(_, v)| v)
-=======
-			match iter.next() {
-				// TODO: use prefix_same_as_start read option (not available in C API currently)
-				Some((k, v)) => {
-					if k[0..prefix.len()] == prefix[..] {
-						Some(v)
-					} else {
-						None
-					}
-				}
-				_ => None,
-			}
->>>>>>> a9aa5893
 		})
 	}
 
@@ -649,7 +571,6 @@
 				let mut overlay_data = overlay
 					.iter()
 					.filter_map(|(k, v)| match *v {
-<<<<<<< HEAD
 						KeyState::Insert(ref value) =>
 							Some(
 								(
@@ -657,18 +578,12 @@
 									value.clone().into_vec().into_boxed_slice()
 								)
 							),
-=======
-						KeyState::Insert(ref value) => {
-							Some((k.clone().into_vec().into_boxed_slice(), value.clone().into_vec().into_boxed_slice()))
-						}
->>>>>>> a9aa5893
 						KeyState::Delete => None,
 					})
 					.collect::<Vec<_>>();
 				overlay_data.sort();
 
 				let iter = col.map_or_else(
-<<<<<<< HEAD
 					|| cfs.db.iterator(IteratorMode::Start),
 					|c| cfs.db.iterator_cf(cfs.get_cf(c as usize), IteratorMode::Start)
 						.expect("iterator params are valid; qed")
@@ -678,24 +593,12 @@
 					iter: interleave_ordered(overlay_data, iter),
 				})
 			},
-=======
-					|| db.iterator_opt(IteratorMode::Start, &self.read_opts),
-					|c| {
-						db.iterator_cf_opt(cfs[c as usize], IteratorMode::Start, &self.read_opts)
-							.expect("iterator params are valid; qed")
-					},
-				);
-
-				Some(DatabaseIterator { iter: interleave_ordered(overlay_data, iter), _marker: PhantomData })
-			}
->>>>>>> a9aa5893
 			None => None,
 		}
 	}
 
 	fn iter_from_prefix(&self, col: Option<u32>, prefix: &[u8]) -> Option<DatabaseIterator<'_>> {
 		match *self.db.read() {
-<<<<<<< HEAD
 			Some(ref cfs) => {
 				let iter = col.map_or_else(|| cfs.db.iterator(IteratorMode::From(prefix, Direction::Forward)),
 					|c| cfs.db.iterator_cf(cfs.get_cf(c as usize), IteratorMode::From(prefix, Direction::Forward))
@@ -705,23 +608,6 @@
 					iter: interleave_ordered(Vec::new(), iter),
 				})
 			},
-=======
-			Some(DBAndColumns { ref db, ref cfs }) => {
-				let iter = col.map_or_else(
-					|| db.iterator_opt(IteratorMode::From(prefix, Direction::Forward), &self.read_opts),
-					|c| {
-						db.iterator_cf_opt(
-							cfs[c as usize],
-							IteratorMode::From(prefix, Direction::Forward),
-							&self.read_opts,
-						)
-						.expect("iterator params are valid; qed")
-					},
-				);
-
-				Some(DatabaseIterator { iter: interleave_ordered(Vec::new(), iter), _marker: PhantomData })
-			}
->>>>>>> a9aa5893
 			None => None,
 		}
 	}
@@ -771,15 +657,8 @@
 
 	/// The number of non-default column families.
 	pub fn num_columns(&self) -> u32 {
-<<<<<<< HEAD
 		self.db.read().as_ref()
 			.and_then(|db| if db.column_names.is_empty() { None } else { Some(db.column_names.len()) } )
-=======
-		self.db
-			.read()
-			.as_ref()
-			.and_then(|db| if db.cfs.is_empty() { None } else { Some(db.cfs.len()) })
->>>>>>> a9aa5893
 			.map(|n| n as u32)
 			.unwrap_or(0)
 	}
