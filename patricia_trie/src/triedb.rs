--- conflicted
+++ resolved
@@ -328,9 +328,9 @@
 	fn key(&self) -> Bytes {
 		// collapse the key_nibbles down to bytes.
 		let nibbles = &self.key_nibbles;
+		let mut i = 1;
+		let mut result = Bytes::with_capacity(nibbles.len() / 2);
 		let len = nibbles.len();
-		let mut result = Bytes::with_capacity(len / 2);
-		let mut i = 1;
 		while i < len {
 			result.push(nibbles[i - 1] * 16 + nibbles[i]);
 			i += 2;
@@ -451,11 +451,7 @@
 	fn iterator_seek() {
 		let d = vec![ DBValue::from_slice(b"A"), DBValue::from_slice(b"AA"), DBValue::from_slice(b"AB"), DBValue::from_slice(b"B") ];
 
-<<<<<<< HEAD
-		let mut memdb = MemoryDB::<KeccakHasher>::new();
-=======
 		let mut memdb = MemoryDB::<KeccakHasher, DBValue>::new();
->>>>>>> 38c8e8ec
 		let mut root = H256::new();
 		{
 			let mut t = TrieDBMut::new(&mut memdb, &mut root);
